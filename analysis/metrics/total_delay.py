--- conflicted
+++ resolved
@@ -17,11 +17,6 @@
         total_delay = timedelta(seconds=0)
 
         for case in pending_cases:
-<<<<<<< HEAD
-            # print(timestamp)
-            # print(case.date_recorded)
-=======
->>>>>>> 5bda29b3
             total_delay += timestamp - case.date_recorded
 
         return total_delay
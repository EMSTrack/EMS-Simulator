# Tells the sim where to look for the data, and whether to enable debug.
from argparse import Namespace

class Settings:

    # TODO - read from config to generate settings
    def __init__(self,
<<<<<<< HEAD
                 debug: bool                    = False,
                 demands_file: str              = None,
                 bases_file: str                = None,
                 cases_file: str                = None,
                 traveltimes_file: str          = None,
                 num_ambulances: int            = 5,
                 num_bases: int                 = 5,
                 args:Namespace    = None
                 ):
=======
                 debug: bool = False,
                 demands_file: str = None,
                 bases_file: str = None,
                 cases_file: str = None,
                 traveltimes_file: str = None,
                 num_ambulances: int = 13,
                 num_bases: int = 13):
>>>>>>> 4e674ca4

        # TODO: Look for a settings file

        # Assign the command line arguments into the parameter arguments

        if args.ambulances: num_ambulances  = args.ambulances
        if args.bases:      num_bases       = args.bases 

        if args.settings: print ("TODO, import settings")
        
        self.data_filename          = None
        self.debug                  = debug
        self.demands_file           = demands_file
        self.bases_file             = bases_file
        self.cases_file             = cases_file
        self.traveltimes_file       = traveltimes_file
        self.num_ambulances         = num_ambulances
        self.num_bases              = num_bases

<|MERGE_RESOLUTION|>--- conflicted
+++ resolved
@@ -5,7 +5,7 @@
 
     # TODO - read from config to generate settings
     def __init__(self,
-<<<<<<< HEAD
+
                  debug: bool                    = False,
                  demands_file: str              = None,
                  bases_file: str                = None,
@@ -15,25 +15,15 @@
                  num_bases: int                 = 5,
                  args:Namespace    = None
                  ):
-=======
-                 debug: bool = False,
-                 demands_file: str = None,
-                 bases_file: str = None,
-                 cases_file: str = None,
-                 traveltimes_file: str = None,
-                 num_ambulances: int = 13,
-                 num_bases: int = 13):
->>>>>>> 4e674ca4
 
         # TODO: Look for a settings file
+        if args.settings: print ("TODO, import settings")
 
         # Assign the command line arguments into the parameter arguments
-
         if args.ambulances: num_ambulances  = args.ambulances
         if args.bases:      num_bases       = args.bases 
 
-        if args.settings: print ("TODO, import settings")
-        
+        # These are the parameters of the starship Enterprise
         self.data_filename          = None
         self.debug                  = debug
         self.demands_file           = demands_file

# Runs the simulation.

import datetime
from copy import deepcopy
from typing import List

from termcolor import colored

from ems.algorithms.selection.ambulance_selection import AmbulanceSelectionAlgorithm
from ems.algorithms.analysis.percent_coverage import PercentCoverage
from ems.models.ambulance import Ambulance
from ems.models.case import Case
from ems.simulators.simulator import Simulator


class DispatcherSimulator(Simulator):

    def __init__(self,
                 ambulances: List[Ambulance],
                 cases: List[Case],
                 ambulance_selector: AmbulanceSelectionAlgorithm,
                 coverage_alg: PercentCoverage):

        self.finished_cases = []
        self.current_time = cases[0].datetime if len(cases) > 0 else -1
        self.demand_coverage = coverage_alg
        super(DispatcherSimulator, self).__init__(ambulances, cases, ambulance_selector)

    def run(self):

        ambulances_in_motion = []
        pending_cases = []
        working_cases = deepcopy(self.cases)
        event = Event.START_CASE

        # Iterate while there are ambulances moving or cases to dispatch
        while working_cases or ambulances_in_motion:

            print()
            print(colored("Current Time: {}".format(self.current_time), "yellow", attrs=["bold"]))
            print(colored("Current Event: {}".format(event), "yellow", attrs=["bold"]))

            # Stage 1: Perform event for this time step
            if event == Event.RETIRE_AMBULANCE:

                # Retire ambulance
                ambulances_in_motion = self.finish_ambulances(ambulances_in_motion, self.current_time)

            elif event == Event.DELAY_CASE:

                # Get next working case and add it to pending cases
                case = working_cases.pop(0)
                pending_cases.append(case)

                print(colored("No available ambulances to deal with incoming case: {} at {}".format(case.id,
                                                                                                    case.datetime),
                              "red"))

            elif event == Event.START_CASE:

                # Get next pending case if there are any and start it
                # If no pending cases exist, start the next working case
                case = pending_cases.pop(0) if len(pending_cases) > 0 else working_cases.pop(0)
                self.start_case(case, ambulances_in_motion, self.current_time)

            else:
                # Should never reach this point
                print("Invalid Event")

            # Stage 2: Determine the next event
            # Event Delay Case:         If no ambulances are available and next case occurs before any ambulance gets
            #                           back
            # Event Retire Ambulance:   If ambulances are currently handling cases and the ambulance gets back before
            #                           next case occurs
            # Event Start Case:         If ambulances are available and next case occurs before any ambulance gets back
            #
            # Finish when no more cases and no more ambulances attending cases

            # Loop end condition - No more case or moving ambulances
            if not pending_cases and not working_cases and not ambulances_in_motion:
                # TODO The analysis calls need to be to the Coverage instance
                # total_cov = sum(self.measured_coverage)
                # avg_cov = total_cov/len(self.measured_coverage)
                # print("Average analysis: ", avg_cov)
                avg = self.demand_coverage.avg_coverage()
                min = self.demand_coverage.min_coverage()
                max = self.demand_coverage.max_coverage()
                stddev = self.demand_coverage.std_dev_coverage()
                print("Average, Min, Max, Std Dev of Coverages: ", avg, min, max, stddev)
                return self.finished_cases

            # Sort all ambulances by end times
            ambulances_in_motion = sorted(ambulances_in_motion, key=lambda k: k.end_time)

            # Boolean to determine if any ambulances are available to deploy
            ambulances_available = False if len(self.ambulances) == len(ambulances_in_motion) else True

            # If there are any cases that still have not been started
            if pending_cases or working_cases:

                # If there are no ambulances attending to a case, start the next case
                if not ambulances_in_motion:

                    # If any pending cases, start those, otherwise get the next working case
                    next_case = pending_cases[0] if pending_cases else working_cases[0]
                    event = Event.START_CASE
                    self.current_time = self.current_time if pending_cases else next_case.datetime

                # Ambulances are currently attending to cases
                else:

                    # Get the next time an ambulance will be available
                    next_available_amb = ambulances_in_motion[0]
                    ambulance_release_time = next_available_amb.end_time

                    # No available ambulances (we will either delay the next case or release an ambulance)
                    if not ambulances_available:

                        # Since we will only be delaying (not starting) we only care about the next working case
                        next_case = working_cases[0]
                        next_case_time = next_case.datetime

                        # Delay next case if it will arrive before any ambulance will finish
                        if ambulance_release_time > next_case_time:

                            event = Event.DELAY_CASE
                            self.current_time = next_case_time

                        # If ambulance returns first, set the event to retire that ambulance
                        else:

                            event = Event.RETIRE_AMBULANCE
                            self.current_time = ambulance_release_time

                    # Ambulances are available for dispatch (either start case or release an ambulance)
                    else:

                        # Since we may be starting a case, we want to get the earliest case in pending if pending
                        # cases exist
                        next_case = pending_cases[0] if pending_cases else working_cases[0]
                        next_case_time = next_case.datetime

                        # Start the next case if it will arrive or has already arrived (pending)
                        # before any ambulance will finish
                        if ambulance_release_time > next_case_time:

                            event = Event.START_CASE
                            self.current_time = next_case_time

                            # If ambulance returns first, set the event to retire that ambulance
                        else:

                            event = Event.RETIRE_AMBULANCE
                            self.current_time = ambulance_release_time

            # No cases left; retire the next ambulance that is in service
            else:
                # Get the next time an ambulance will be available
                next_available_amb = ambulances_in_motion[0]
                ambulance_release_time = next_available_amb.end_time

                # No cases left: must retire any remaining ambulances
                event = Event.RETIRE_AMBULANCE
                self.current_time = ambulance_release_time

            print("Busy ambulances: ", sorted([amb.id for amb in ambulances_in_motion]))
            print("Pending cases: ", [case.id for case in pending_cases])

        # TODO return "results" object with more potential information
        # Compute average analysis:
        # total_cov = sum(self.measured_coverage)
        # avg_cov = total_cov/len(self.measured_coverage)
        # print("Average analysis: ", avg_cov)
        return self.finished_cases

    def start_case(self, case, ambulances_in_motion, start_time):
        """
        Starts the case by selecting an ambulance and deploying it
        :param case:
        :param ambulances_in_motion:
        :param start_time:
        :return: True if case starts successfully; False if ambulance_selection fails to select an ambulance
        """

        print("Starting case {} which was recorded at {}".format(case.id, case.datetime))

        # Find the analysis, determine
<<<<<<< HEAD
        self.demand_coverage.calculate_coverage(self.ambulances)
        # TODO Demand coverage should be a separate class.
=======
        self.demand_coverage.calculate(self.ambulances)
>>>>>>> 72fee70d
        # print("Coverage: ", self.demand_coverage.get_most_recent())

        # Select ambulance to dispatch
        available_ambulances = [amb for amb in self.ambulances if not amb.deployed]
        selection = self.ambulance_selection.select_ambulance(available_ambulances, case, self.current_time)
        chosen_ambulance = selection.get('choice')
        ambulance_travel_time = selection.get('travel_time', None)

        # Dispatch an ambulance if one was found
        if chosen_ambulance is not None:

            # TODO - Currently assume that each case will take 2x travel time + 20 minutes
            # TODO - Algorithm for case duration?
            # Compute duration of the trip
            duration = ambulance_travel_time * 2 + datetime.timedelta(minutes=20)

            # Compute the end timestamp of the trip
            end_time = start_time + duration

            print('Ambulance {} chosen with one-way travel time {} (total duration: {})'.format(chosen_ambulance.id,
                                                                                                ambulance_travel_time,
                                                                                                duration))

            # Update the case with information
            case.start_time = start_time
            case.finish_time = end_time
            case.delay = case.start_time - case.datetime
            case.assigned_ambulance = chosen_ambulance

            # Deploy ambulance
            chosen_ambulance.deploy(case)
            ambulances_in_motion.append(chosen_ambulance)

            # Add case to finished cases and remove from working cases
            self.finished_cases.append(case)

            print(colored("Deploying ambulance {} at time {}".format(chosen_ambulance.id, start_time), "green"))
            print("Delay on this case: {}".format(case.delay))

            return True

        else:
            print(colored("ERROR: Algorithm failed to select an ambulance", "red"))
            return False

    def finish_ambulances(self, ambulances_in_motion, current_datetime):
        """
        Given the list of ambulances in motion, check the current time.
        Mark ambulances that have finished as non-deployed.
        :param ambulances_in_motion: A list of ambulances in motion. Want to see whether each has finished.
        :param current_datetime: The current time given as a python datetime.
        :return: None. It just changes state.
        """

        new_ambulance_list = []
        for amb in ambulances_in_motion:
            if amb.end_time <= current_datetime:
                amb.finish(amb_location=amb.base)
                print(colored('Retiring ambulance {} at time {}'.format(amb.id, amb.end_time), 'cyan'))
            else:
                new_ambulance_list.append(amb)

        return new_ambulance_list


class Event:
    START_CASE = "Start Case"
    DELAY_CASE = "Delay Case"
    RETIRE_AMBULANCE = "Retire Ambulance"<|MERGE_RESOLUTION|>--- conflicted
+++ resolved
@@ -185,12 +185,8 @@
         print("Starting case {} which was recorded at {}".format(case.id, case.datetime))
 
         # Find the analysis, determine
-<<<<<<< HEAD
-        self.demand_coverage.calculate_coverage(self.ambulances)
         # TODO Demand coverage should be a separate class.
-=======
         self.demand_coverage.calculate(self.ambulances)
->>>>>>> 72fee70d
         # print("Coverage: ", self.demand_coverage.get_most_recent())
 
         # Select ambulance to dispatch

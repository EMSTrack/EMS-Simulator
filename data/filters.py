import numpy as np


def kmeans_select_bases(bases, traveltimes):
<<<<<<< HEAD

    # TODO There is a problem with the lower code at pick_starting_bases() call
    print()
    print("HARD CODED NUMBERS, PROBLEM WHEN AMBULANCES > 12. (Not crashing today)")
    import traceback; traceback.print_stack()
    print()
    input("Press enter to continue.")
=======
>>>>>>> 4e674ca4

    # This function happens to require the original Cruz Roja dataset. It doesn't necessarily need to.
    # For example, we could randomly choose bases.

    print("Default init_bases(): Kmeans init bases")

    # Pick initial bases with kmeans algorithm
    chosen_base_indices, demands_covered = pick_starting_bases(traveltimes, len(bases), 600)

    # Returns object list
    chosen_bases = [bases[index] for index in chosen_base_indices]

    return chosen_bases


# Refactor TODO. I can't believe I just shoved this in and it worked.
def pick_starting_bases(traveltimes, num_bases, required_traveltime):
    np_traveltimes = np.array(traveltimes.times)
    chosen_bases = []
    demands_covered = 0

    for _ in range(num_bases):
        # Make a True/False table of the times and then count how many covered.
        covered = [[t < required_traveltime for t in row] for row in np_traveltimes]
        count_covered = [(index, covered[index].count(True)) for index in range(len(covered))]
        d = [('index', int), ('covered', int)]
        count_covered = np.array(count_covered, d)

        # Sort the table by row and grab the last element (the base with the most coverage)
        (best_base, count) = np.sort(count_covered, order='covered', kind='mergesort')[-1]
        chosen_bases.append(best_base)
        demands_covered += count
        demand_coverage = covered[best_base]

        # Delete the covered columns
        delete_cols = [d for d in range(len(demand_coverage)) if demand_coverage[d]]
        np_traveltimes = np.delete(np_traveltimes, delete_cols, axis=1)

    return chosen_bases, demands_covered<|MERGE_RESOLUTION|>--- conflicted
+++ resolved
@@ -2,16 +2,7 @@
 
 
 def kmeans_select_bases(bases, traveltimes):
-<<<<<<< HEAD
 
-    # TODO There is a problem with the lower code at pick_starting_bases() call
-    print()
-    print("HARD CODED NUMBERS, PROBLEM WHEN AMBULANCES > 12. (Not crashing today)")
-    import traceback; traceback.print_stack()
-    print()
-    input("Press enter to continue.")
-=======
->>>>>>> 4e674ca4
 
     # This function happens to require the original Cruz Roja dataset. It doesn't necessarily need to.
     # For example, we could randomly choose bases.
